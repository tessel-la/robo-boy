--- conflicted
+++ resolved
@@ -82,11 +82,8 @@
     "revision": "3ca0b8505b4bec776b69afdba2768812"
   }, {
     "url": "index.html",
-<<<<<<< HEAD
     "revision": "0.osqfcgd9lp8"
-=======
-    "revision": "0.eupm447gat"
->>>>>>> e452ca14
+
   }], {});
   workbox.cleanupOutdatedCaches();
   workbox.registerRoute(new workbox.NavigationRoute(workbox.createHandlerBoundToURL("index.html"), {
