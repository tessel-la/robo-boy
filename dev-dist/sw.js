--- conflicted
+++ resolved
@@ -82,11 +82,7 @@
     "revision": "3ca0b8505b4bec776b69afdba2768812"
   }, {
     "url": "index.html",
-<<<<<<< HEAD
-    "revision": "0.e5jfp00oh8g"
-=======
-    "revision": "0.n4hd33s3s7"
->>>>>>> bed5766e
+    "revision": "0.cmlfen2387o"
   }], {});
   workbox.cleanupOutdatedCaches();
   workbox.registerRoute(new workbox.NavigationRoute(workbox.createHandlerBoundToURL("index.html"), {
